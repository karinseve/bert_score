import os
import time
import pathlib
import torch
import matplotlib.pyplot as plt
import numpy as np
import pandas as pd

from collections import defaultdict
from transformers import AutoTokenizer

from .utils import (get_model, get_idf_dict, bert_cos_score_idf,
                    get_bert_embedding, model_types,
                    lang2model, model2layers, get_hash,
                    cache_scibert, sent_encode)


__all__ = ['score', 'plot_example']

def score(cands, refs, model_type=None, num_layers=None, verbose=False,
          idf=False, batch_size=64, nthreads=4, all_layers=False, lang=None,
          return_hash=False, rescale_with_baseline=False):
    """
    BERTScore metric.

    Args:
        - :param: `cands` (list of str): candidate sentences
        - :param: `refs` (list of str): reference sentences
        - :param: `model_type` (str): bert specification, default using the suggested
                  model for the target langauge; has to specify at least one of
                  `model_type` or `lang`
        - :param: `num_layers` (int): the layer of representation to use.
                  default using the number of layer tuned on WMT16 correlation data
        - :param: `verbose` (bool): turn on intermediate status update
        - :param: `idf` (bool or dict): use idf weighting, can also be a precomputed idf_dict
        - :param: `batch_size` (int): bert score processing batch size
        - :param: `lang` (str): language of the sentences; has to specify
                  at least one of `model_type` or `lang`. `lang` needs to be
                  specified when `rescale_with_baseline` is True.
        - :param: `return_hash` (bool): return hash code of the setting
        - :param: `rescale_with_baseline` (bool): rescale bertscore with pre-computed baseline

    Return:
        - :param: `(P, R, F)`: each is of shape (N); N = number of input
                  candidate reference pairs. if returning hashcode, the
                  output will be ((P, R, F), hashcode).
    """
    assert len(cands) == len(refs), "Different number of candidates and references"

    assert lang is not None or model_type is not None, \
        'Either lang or model_type should be specified'

    if rescale_with_baseline:
        assert lang is not None, 'Need to specify Language when rescaling with baseline'

    if model_type is None:
        lang = lang.lower()
        model_type = lang2model[lang]
    if num_layers is None:
        num_layers = model2layers[model_type]


    if model_type.startswith('scibert'):
        tokenizer = AutoTokenizer.from_pretrained(cache_scibert(model_type))
    else:
        tokenizer = AutoTokenizer.from_pretrained(model_type)
    model = get_model(model_type, num_layers, all_layers)
    device = 'cuda' if torch.cuda.is_available() else 'cpu'
    model.to(device)

    if not idf:
        idf_dict = defaultdict(lambda: 1.)
        # set idf for [SEP] and [CLS] to 0
        idf_dict[tokenizer.sep_token_id] = 0
        idf_dict[tokenizer.cls_token_id] = 0
    elif isinstance(idf, dict):
        if verbose:
            print('using predefined IDF dict...')
        idf_dict = idf
    else:
        if verbose:
            print('preparing IDF dict...')
        start = time.perf_counter()
        idf_dict = get_idf_dict(refs, tokenizer, nthreads=nthreads)
        if verbose:
            print('done in {:.2f} seconds'.format(time.perf_counter() - start))

    if verbose:
        print('calculating scores...')
    start = time.perf_counter()
    all_preds = bert_cos_score_idf(model, refs, cands, tokenizer, idf_dict,
                                   verbose=verbose, device=device,
                                   batch_size=batch_size, all_layers=all_layers).cpu()
    if rescale_with_baseline:
        baseline_path = os.path.join(
            pathlib.Path(__file__).parents[1],
            f"rescale_baseline/{lang}/{model_type}.tsv"
        )
        if not os.path.isfile(baseline_path):
            raise ValueError(f"Baseline not Found for {model_type} on {lang}")
        if not all_layers:
            baselines = torch.from_numpy(
                pd.read_csv(baseline_path).iloc[num_layers].to_numpy()
            )[1:].float()
        else:
            baselines = torch.from_numpy(
                pd.read_csv(baseline_path).to_numpy()
            )[:, 1:].unsqueeze(1).float()

        all_preds = (all_preds - baselines) / (1 - baselines)

    out = all_preds[..., 0], all_preds[..., 1], all_preds[..., 2] # P, R, F

    if verbose:
        time_diff = time.perf_counter() - start
        print(f'done in {time_diff:.2f} seconds, {len(refs) / time_diff:.2f} sentences/sec')

    if return_hash:
        return tuple([out, get_hash(model_type, num_layers, idf, rescale_with_baseline)])
<<<<<<< HEAD
=======

    return out
>>>>>>> 7aeb635b

    return out

<<<<<<< HEAD

=======
>>>>>>> 7aeb635b
def plot_example(candidate, reference, model_type=None, num_layers=None, lang=None, 
                 rescale_with_baseline=False, fname=''):
    """
    BERTScore metric.

    Args:
        - :param: `candidate` (str): a candidate sentence
        - :param: `reference` (str): a reference sentence
        - :param: `verbose` (bool): turn on intermediate status update
        - :param: `model_type` (str): bert specification, default using the suggested
                  model for the target langauge; has to specify at least one of
                  `model_type` or `lang`
        - :param: `num_layers` (int): the layer of representation to use
        - :param: `lang` (str): language of the sentences; has to specify
                  at least one of `model_type` or `lang`. `lang` needs to be
                  specified when `rescale_with_baseline` is True.
        - :param: `return_hash` (bool): return hash code of the setting
        - :param: `rescale_with_baseline` (bool): rescale bertscore with pre-computed baseline
        - :param: `fname` (str): path to save the output plot
    """
    assert isinstance(candidate, str)
    assert isinstance(reference, str)

    assert lang is not None or model_type is not None, \
        'Either lang or model_type should be specified'

    if rescale_with_baseline:
        assert lang is not None, 'Need to specify Language when rescaling with baseline'

    if model_type is None:
        lang = lang.lower()
        model_type = lang2model[lang]
    if num_layers is None:
        num_layers = model2layers[model_type]

    if model_type.startswith('scibert'):
        tokenizer = AutoTokenizer.from_pretrained(cache_scibert(model_type))
    else:
        tokenizer = AutoTokenizer.from_pretrained(model_type)
    model = get_model(model_type, num_layers)
    device = 'cuda' if torch.cuda.is_available() else 'cpu'
    model.to(device)

    idf_dict = defaultdict(lambda: 1.)
    # set idf for [SEP] and [CLS] to 0
    idf_dict[tokenizer.sep_token_id] = 0
    idf_dict[tokenizer.cls_token_id] = 0

    hyp_embedding, masks, padded_idf = get_bert_embedding([candidate], model, tokenizer, idf_dict,
                                                         device=device, all_layers=False)
    ref_embedding, masks, padded_idf = get_bert_embedding([reference], model, tokenizer, idf_dict,
                                                         device=device, all_layers=False)
    ref_embedding.div_(torch.norm(ref_embedding, dim=-1).unsqueeze(-1))
    hyp_embedding.div_(torch.norm(hyp_embedding, dim=-1).unsqueeze(-1))
    sim = torch.bmm(hyp_embedding, ref_embedding.transpose(1, 2))
    sim = sim.squeeze(0).cpu()

    # remove [CLS] and [SEP] tokens
    r_tokens = [tokenizer.decode([i]) for i in sent_encode(tokenizer, reference)][1:-1]
    h_tokens = [tokenizer.decode([i]) for i in sent_encode(tokenizer, candidate)][1:-1]
    sim = sim[1:-1,1:-1]

    if rescale_with_baseline:
        baseline_path = os.path.join(
            pathlib.Path(__file__).parents[1],
            f"rescale_baseline/{lang}/{model_type}.tsv"
        )
        if not os.path.isfile(baseline_path):
            raise ValueError(f"Baseline not Found for {model_type} on {lang}")
        baselines = torch.from_numpy(
            pd.read_csv(baseline_path).iloc[num_layers].to_numpy()
        )[1:].float()
        sim = (sim-baselines[2].item()) / (1-baselines[2].item())

<<<<<<< HEAD
    fig, ax = plt.subplots(figsize=(len(r_tokens), len(h_tokens)))
    im = ax.imshow(sim, cmap='Blues', vmin=0, vmax=1)
    fig.colorbar(im, ax=ax)
=======
    fig, ax = plt.subplots(figsize=(len(r_tokens)*0.8, len(h_tokens)*0.8))
    im = ax.imshow(sim, cmap='Blues')
>>>>>>> 7aeb635b

    # We want to show all ticks...
    ax.set_xticks(np.arange(len(r_tokens)))
    ax.set_yticks(np.arange(len(h_tokens)))
    # ... and label them with the respective list entries
    ax.set_xticklabels(r_tokens, fontsize=10)
    ax.set_yticklabels(h_tokens, fontsize=10)
<<<<<<< HEAD
    plt.xlabel("Reference (tokenized)\n", fontsize=14)
=======
    plt.xlabel("Reference (tokenized)", fontsize=14)
>>>>>>> 7aeb635b
    plt.ylabel("Candidate (tokenized)", fontsize=14)
    plt.title("Similarity Matrix", fontsize=14)

    # Rotate the tick labels and set their alignment.
    plt.setp(ax.get_xticklabels(), rotation=45, ha="right",
             rotation_mode="anchor")

    # Loop over data dimensions and create text annotations.
    for i in range(len(h_tokens)):
        for j in range(len(r_tokens)):
            text = ax.text(j, i, '{:.3f}'.format(sim[i, j].item()),
                           ha="center", va="center", color="k" if sim[i, j].item() < 0.5 else "w")

    fig.tight_layout()
    if fname != "":
        plt.savefig(fname, dpi=100)
        print("Saved figure to file: ", fname)
    plt.show()<|MERGE_RESOLUTION|>--- conflicted
+++ resolved
@@ -117,18 +117,9 @@
 
     if return_hash:
         return tuple([out, get_hash(model_type, num_layers, idf, rescale_with_baseline)])
-<<<<<<< HEAD
-=======
 
     return out
->>>>>>> 7aeb635b
-
-    return out
-
-<<<<<<< HEAD
-
-=======
->>>>>>> 7aeb635b
+
 def plot_example(candidate, reference, model_type=None, num_layers=None, lang=None, 
                  rescale_with_baseline=False, fname=''):
     """
@@ -203,14 +194,10 @@
         )[1:].float()
         sim = (sim-baselines[2].item()) / (1-baselines[2].item())
 
-<<<<<<< HEAD
+
     fig, ax = plt.subplots(figsize=(len(r_tokens), len(h_tokens)))
     im = ax.imshow(sim, cmap='Blues', vmin=0, vmax=1)
     fig.colorbar(im, ax=ax)
-=======
-    fig, ax = plt.subplots(figsize=(len(r_tokens)*0.8, len(h_tokens)*0.8))
-    im = ax.imshow(sim, cmap='Blues')
->>>>>>> 7aeb635b
 
     # We want to show all ticks...
     ax.set_xticks(np.arange(len(r_tokens)))
@@ -218,11 +205,7 @@
     # ... and label them with the respective list entries
     ax.set_xticklabels(r_tokens, fontsize=10)
     ax.set_yticklabels(h_tokens, fontsize=10)
-<<<<<<< HEAD
-    plt.xlabel("Reference (tokenized)\n", fontsize=14)
-=======
     plt.xlabel("Reference (tokenized)", fontsize=14)
->>>>>>> 7aeb635b
     plt.ylabel("Candidate (tokenized)", fontsize=14)
     plt.title("Similarity Matrix", fontsize=14)
 
